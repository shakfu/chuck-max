--- conflicted
+++ resolved
@@ -68,11 +68,7 @@
 // global class pointer variable
 static t_class *ck_class = NULL;
 
-<<<<<<< HEAD
-=======
-
-
->>>>>>> 10b58d17
+
 //-----------------------------------------------------------------------------------------------
 // core
 
@@ -133,10 +129,7 @@
         x->chuck->setParam( CHUCK_PARAM_USER_CHUGIN_DIRECTORIES, chugin_search );
         x->chuck->setStdoutCallback(ck_stdout_print);
         x->chuck->setStderrCallback(ck_stderr_print);
-<<<<<<< HEAD
-=======
         x->oid = ++MX_CK_COUNT;
->>>>>>> 10b58d17
 
         // init chuck
         x->chuck->init();
@@ -179,10 +172,7 @@
 //-----------------------------------------------------------------------------------------------
 // helpers
 
-<<<<<<< HEAD
-=======
-
->>>>>>> 10b58d17
+
 void ck_stdout_print(const char* msg)
 {
     post("ck_stdout -> %s", msg);
@@ -494,23 +484,14 @@
     Chuck_VM_Shreduler * shreduler = x->chuck->vm()->shreduler();
     std::vector<Chuck_VM_Shred *> shreds;
     shreduler->get_all_shreds(shreds);
-<<<<<<< HEAD
-    for(const Chuck_VM_Shred* i : shreds) {
-        post("shred #%d %s", i->get_id(), i->name.c_str());
-=======
     post("\nRUNNING SHREDS:");
     for(const Chuck_VM_Shred* i : shreds) {
         post("%d-%d: %s", x->oid, i->get_id(), i->name.c_str());
->>>>>>> 10b58d17
     }
     return MAX_ERR_NONE;
 }
 
 
-<<<<<<< HEAD
-=======
-
->>>>>>> 10b58d17
 //-----------------------------------------------------------------------------------------------
 // audio processing
 
